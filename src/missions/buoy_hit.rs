<<<<<<< HEAD
use crate::vision::{
    buoy::{self, Buoy},
    nn_cv2::OnnxModel,
    VisualDetector,
};
=======
use crate::vision::{buoy::Buoy, nn_cv2::OnnxModel, VisualDetector};
>>>>>>> 0872b969

use super::{
    action::{Action, ActionExec, ActionSequence, ActionWhile},
    action_context::{GetControlBoard, GetFrontCamMat, GetMainElectronicsBoard},
    basic::DelayAction,
    movement::{StraightMovement, ZeroMovement},
};

use anyhow::Result;
use async_trait::async_trait;
use core::fmt::Debug;
use tokio::io::WriteHalf;
use tokio_serial::SerialStream;

/// Action to drive to a Buoy using vision
/// will not set the power to zero on its own.
#[derive(Debug)]
pub struct DriveToBuoyVision<'a, T> {
    context: &'a T,
    target_depth: f32,
    forward_power: f32,
    k_p: f32,
    buoy_model: Buoy<OnnxModel>,
}

pub struct FindBuoy<'a, T> {
    context: &'a T,
    buoy_model: Buoy<OnnxModel>,
}

pub struct DriveToBuoy<'a, T> {
    context: &'a T,
    target_depth: f32,
    forward_power: f32,
    k_p: f32,
}

impl<'a, T> FindBuoy<'a, T> {
    pub fn new(context: &'a T, buoy_model: Buoy<OnnxModel>) -> Self {
        FindBuoy {
            context,
            buoy_model,
        }
    }
}

impl<'a, T> DriveToBuoy<'a, T> {
    pub fn new(context: &'a T, target_depth: f32, forward_power: f32) -> Self {
        DriveToBuoy {
            context,
            target_depth,
            forward_power,
            k_p: 0.3,
        }
    }
}

impl<'a, T> DriveToBuoyVision<'a, T> {
    pub fn new(context: &'a T, target_depth: f32, forward_power: f32) -> Self {
        DriveToBuoyVision {
            context,
            target_depth,
            forward_power,
            k_p: 0.3,
            buoy_model: Buoy::default(),
        }
    }
}

impl<T> Action for DriveToBuoyVision<'_, T> {}

impl<T> Action for DriveToBuoy<'_, T> {}
impl<T> Action for FindBuoy<'_, T> {}

#[async_trait]
<<<<<<< HEAD
impl<T> ActionExec for FindBuoy<'_, T>
=======
impl<T> ActionExec<Result<()>> for FindBuoy<'_, T>
>>>>>>> 0872b969
where
    T: GetControlBoard<WriteHalf<SerialStream>> + GetFrontCamMat + Sync + Unpin,
{
    async fn execute(&mut self) -> Result<()> {
        let camera_aquisition = self.context.get_front_camera_mat();
        let class_of_interest = self.context.get_desired_buoy_gate().await;

        let model_acquisition = self.buoy_model.detect(&camera_aquisition.await);
        let detected = match model_acquisition {
            Ok(acquisition_vec) if !acquisition_vec.is_empty() => {
                acquisition_vec
                    .iter()
                    .find(|&result| *result.class() == class_of_interest);
            }
            Ok(_) => todo!(),
            Err(_) => todo!(),
        };
        return Ok(detected);
    }
}
#[async_trait]
impl<T> ActionExec<Result<()>> for DriveToBuoyVision<'_, T>
where
    T: GetControlBoard<WriteHalf<SerialStream>> + GetFrontCamMat + Sync + Unpin,
{
    async fn execute(&mut self) -> Result<()> {
        let camera_aquisition = self.context.get_front_camera_mat();
        let class_of_interest = self.context.get_desired_buoy_gate().await;

        let model_acquisition = self.buoy_model.detect(&camera_aquisition.await);
        match model_acquisition {
            Ok(acquisition_vec) if !acquisition_vec.is_empty() => {
                let detected_item = acquisition_vec
                    .iter()
                    .find(|&result| *result.class() == class_of_interest);

                if let Some(scan) = detected_item {
                    let position = self.buoy_model.normalize(scan.position());
                    self.context
                        .get_control_board()
                        .stability_2_speed_set_initial_yaw(
                            self.forward_power,
                            self.k_p * position.x as f32,
                            0.0,
                            0.0,
                            self.target_depth,
                        )
                        .await?;
                    Ok(()) // Repeat the action
                } else {
                    Err(anyhow::format_err!("no longer detected")) // Stop the action
                }
            }
            _ => {
                Err(anyhow::format_err!(
                    "No buoy detected or error in detection"
                )) // Stop the action
            }
        }
    }
}

// Create and return the outer ActionSequence
pub fn buoy_collision_sequence<
    'a,
    Con: Send
        + Sync
        + GetControlBoard<WriteHalf<SerialStream>>
        + GetMainElectronicsBoard
        + GetFrontCamMat
        + Unpin,
    T: Send + Sync,
>(
    context: &'a Con,
) -> impl ActionExec<T> + 'a
where
    ZeroMovement<'a, Con>: ActionExec<T>,
{
    const DEPTH: f32 = 1.0;

    let forward_power = 0.3;
    let delay_s = 6.0;

    // Instantiate DriveToBuoyVision with provided values

    let drive_to_buoy_vision = DriveToBuoyVision::new(context, DEPTH, forward_power);
    let drive_while_buoy_visible = ActionWhile::new(drive_to_buoy_vision);

    let forward_action = StraightMovement::new(context, DEPTH, true);
    // Create a DelayAction with hardcoded delay
    let delay_action = DelayAction::new(delay_s);

    // Instantiate ZeroMovement with provided values
    let zero_movement = ZeroMovement::new(context, DEPTH);

    // Create the inner ActionSequence
    let inner_sequence = ActionSequence::new(
        forward_action,
        ActionSequence::new(delay_action, zero_movement),
    );
    // Create and return the outer ActionSequence
    ActionSequence::new(drive_while_buoy_visible, inner_sequence)
}<|MERGE_RESOLUTION|>--- conflicted
+++ resolved
@@ -1,18 +1,13 @@
-<<<<<<< HEAD
-use crate::vision::{
-    buoy::{self, Buoy},
-    nn_cv2::OnnxModel,
-    VisualDetector,
-};
-=======
-use crate::vision::{buoy::Buoy, nn_cv2::OnnxModel, VisualDetector};
->>>>>>> 0872b969
-
 use super::{
     action::{Action, ActionExec, ActionSequence, ActionWhile},
     action_context::{GetControlBoard, GetFrontCamMat, GetMainElectronicsBoard},
     basic::DelayAction,
     movement::{StraightMovement, ZeroMovement},
+};
+use crate::vision::{
+    buoy::{self, Buoy},
+    nn_cv2::OnnxModel,
+    VisualDetector,
 };
 
 use anyhow::Result;
@@ -82,11 +77,7 @@
 impl<T> Action for FindBuoy<'_, T> {}
 
 #[async_trait]
-<<<<<<< HEAD
-impl<T> ActionExec for FindBuoy<'_, T>
-=======
 impl<T> ActionExec<Result<()>> for FindBuoy<'_, T>
->>>>>>> 0872b969
 where
     T: GetControlBoard<WriteHalf<SerialStream>> + GetFrontCamMat + Sync + Unpin,
 {
