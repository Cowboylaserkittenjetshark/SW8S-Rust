--- conflicted
+++ resolved
@@ -51,9 +51,8 @@
 
 [build-dependencies]
 quote = { version = "1.0.36", optional = true }
-<<<<<<< HEAD
-syn = { version = "2.0.66", features = ["full", "fold"], optional = true }
-proc-macro2 = { version = "1.0.85", optional = true }
+syn = { version = "2.0.68", features = ["full", "fold"], optional = true }
+proc-macro2 = { version = "1.0.86", optional = true }
 cc = { version = "1.0.99", optional = true }
 
 [dev-dependencies]
@@ -66,14 +65,6 @@
 [[bench]]
 name = "model_processing"
 harness = false
-=======
-syn = { version = "2.0.68", features = ["full", "fold"], optional = true }
-proc-macro2 = { version = "1.0.86", optional = true }
-
-[dev-dependencies]
-assert_approx_eq = "1.1.0" # Floating point eq
-reqwest = "0.12.5" # Downloading godot sim
->>>>>>> 511fb7f8
 
 [target.'cfg(target_os = "linux")'.dev-dependencies]
 flate2 = "1.0.30" # Decompressing gz
